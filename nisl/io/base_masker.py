"""
Transformer used to apply basic transformations on MRI data.
"""
# Author: Gael Varoquaux, Alexandre Abraham
# License: simplified BSD

import warnings

import numpy as np

from sklearn.base import BaseEstimator, TransformerMixin
from sklearn.externals.joblib import Memory
from nibabel import Nifti1Image

from .. import masking
from .. import resampling
from .. import signal
<<<<<<< HEAD
from .. import utils
from ..utils import CacheMixin, cache
=======
from .. import _utils
from .._utils import CacheMixin
>>>>>>> 549f5534


def _to_nifti(X, affine):
    if isinstance(X, np.ndarray):
        return Nifti1Image(X, affine)
    for index, x in enumerate(X):
        X[index] = _to_nifti(x, affine)
    return X


def _prepare_niimgs(niimgs, mask_img_,
                    parameters,
                    ref_memory_level=0,
                    memory=Memory(cachedir=None),
                    verbose=0,
                    confounds=None,
                    class_name='',
                    copy=True):
    # Load data (if filenames are given, load them)
    if verbose > 0:
        print "[%s.transform] Loading data from %s" % (
            class_name,
            utils._repr_niimgs(niimgs)[:200])

    # If we have a string (filename), we won't need to copy, as
    # there will be no side effect
    if isinstance(niimgs, basestring):
        copy = False

    niimgs = utils.check_niimgs(niimgs)

    # Resampling: allows the user to change the affine, the shape or both
    if verbose > 1:
        print "[%s.transform] Resampling" % class_name
    niimgs = cache(resampling.resample_img, memory, ref_memory_level,
                   memory_level=2)(
            niimgs,
            target_affine=parameters['target_affine'],
            target_shape=parameters['target_shape'],
            copy=copy)

    # Get series from data with optional smoothing
    if verbose > 1:
        print "[%s.transform] Masking and smoothing" \
            % class_name
    data = masking.apply_mask(niimgs, mask_img_,
                              smoothing_fwhm=parameters['smoothing_fwhm'])

    # Temporal
    # ========
    # Detrending (optional)
    # Filtering
    # Confounds removing (from csv file or numpy array)
    # Normalizing

    if verbose > 1:
        print "[%s.transform] Cleaning signal" % class_name
    if not 'sessions' in parameters or parameters['sessions'] is None:
        data = cache(signal.clean, memory, ref_memory_level, memory_level=2)(
            data,
            confounds=confounds, low_pass=parameters['low_pass'],
            high_pass=parameters['high_pass'], t_r=parameters['t_r'],
            detrend=parameters['detrend'],
            standardize=parameters['standardize'])
    else:
        sessions = parameters['sessions']
        for s in np.unique(sessions):
            if confounds is not None:
                confounds = confounds[sessions == s]
            data[:, sessions == s] = \
                cache(signal.clean, memory, ref_memory_level, memory_level=2)(
                    data[:, sessions == s],
                    confounds=confounds,
                    low_pass=parameters['low_pass'],
                    high_pass=parameters['high_pass'],
                    t_r=parameters['t_r'],
                    detrend=parameters['detrend'],
                    standardize=parameters['standardize']
                )

    # For _later_: missing value removal or imputing of missing data
    # (i.e. we want to get rid of NaNs, if smoothing must be done
    # earlier)
    # Optionally: 'doctor_nan', remove voxels with NaNs, other option
    # for later: some form of imputation

    return data, niimgs.get_affine()


class BaseMasker(BaseEstimator, TransformerMixin, CacheMixin):
    """Base class for NiftiMaskers
    """

    def transform_single_niimgs(self, niimgs, confounds=None, copy=True):
        if not hasattr(self, 'mask_img_'):
            raise ValueError('It seems that %s has not been fit. '
                "You must call fit() before calling transform()."
                % self.__class__.__name__)

<<<<<<< HEAD
        data, affine = \
            self._cache(_prepare_niimgs, memory_level=1)(
                niimgs, self.mask_img_,
                self.parameters,
                ref_memory_level=self.memory_level,
                memory=self.memory,
                verbose=self.verbose,
                confounds=confounds,
                class_name=self.__class__.__name__,
                copy=copy
            )

        self.affine_ = affine
=======
        # Load data (if filenames are given, load them)
        if self.verbose > 0:
            print "[%s.transform] Loading data from %s" % (
                self.__class__.__name__,
                _utils._repr_niimgs(niimgs)[:200])

        # If we have a string (filename), we won't need to copy, as
        # there will be no side effect
        if isinstance(niimgs, basestring):
            copy = False

        niimgs = _utils.check_niimgs(niimgs)

        # Resampling: allows the user to change the affine, the shape or both
        if self.verbose > 1:
            print "[%s.transform] Resampling" % self.__class__.__name__
        niimgs = self._cache(resampling.resample_img, memory_level=2)(
            niimgs,
            target_affine=self.target_affine,
            target_shape=self.target_shape,
            copy=copy)

        # Get series from data with optional smoothing
        if self.verbose > 1:
            print "[%s.transform] Masking and smoothing" \
                % self.__class__.__name__
        data = masking.apply_mask(niimgs, self.mask_img_,
                                  smoothing_fwhm=self.smoothing_fwhm)

        # Temporal
        # ========
        # Detrending (optional)
        # Filtering
        # Confounds removing (from csv file or numpy array)
        # Normalizing

        if self.verbose > 1:
            print "[%s.transform] Cleaning signal" % self.__class__.__name__
        if sessions is None:
            data = self._cache(signal.clean, memory_level=2)(
                data,
                confounds=confounds, low_pass=self.low_pass,
                high_pass=self.high_pass, t_r=self.t_r,
                detrend=self.detrend,
                standardize=self.standardize)
        else:
            for s in np.unique(sessions):
                if confounds is not None:
                    confounds = confounds[sessions == s]
                data[:, sessions == s] = self._cache(signal.clean,
                                                    memory_level=2)(
                    data[:, sessions == s],
                    confounds=confounds,
                    low_pass=self.low_pass,
                    high_pass=self.high_pass, t_r=self.t_r,
                    detrend=self.detrend,
                    standardize=self.standardize)

        # For _later_: missing value removal or imputing of missing data
        # (i.e. we want to get rid of NaNs, if smoothing must be done
        # earlier)
        # Optionally: 'doctor_nan', remove voxels with NaNs, other option
        # for later: some form of imputation

        self.affine_ = niimgs.get_affine()
>>>>>>> 549f5534
        return data

    def fit_transform(self, X, y=None, confounds=None, **fit_params):
        """Fit to data, then transform it

        Fits transformer to X and y with optional parameters fit_params
        and returns a transformed version of X.

        Parameters
        ----------
        X : numpy array of shape [n_samples, n_features]
            Training set.

        y : numpy array of shape [n_samples]
            Target values.

        Returns
        -------
        X_new : numpy array of shape [n_samples, n_features_new]
            Transformed array.

        """
        # non-optimized default implementation; override when a better
        # method is possible for a given clustering algorithm
        if y is None:
            # fit method of arity 1 (unsupervised transformation)
            if self.mask is None:
                return self.fit(X, **fit_params
                                ).transform(X, confounds=confounds)
            else:
                return self.fit(**fit_params).transform(X, confounds=confounds)
        else:
            # fit method of arity 2 (supervised transformation)
            if self.mask is None:
                return self.fit(X, y, **fit_params
                                ).transform(X, confounds=confounds)
            else:
                warnings.warn('[%s.fit] Generation of a mask has been'
                              ' requested (y != None) while a mask has'
                              ' been provided at masker creation. Given mask'
                              ' will be used.' % self.__class__.__name__)
                return self.fit(**fit_params).transform(X, confounds=confounds)

    def inverse_transform(self, X):
        mask_img = _utils.check_niimg(self.mask_img_)
        data = X

        return masking.unmask(data, mask_img)<|MERGE_RESOLUTION|>--- conflicted
+++ resolved
@@ -15,13 +15,8 @@
 from .. import masking
 from .. import resampling
 from .. import signal
-<<<<<<< HEAD
-from .. import utils
-from ..utils import CacheMixin, cache
-=======
 from .. import _utils
-from .._utils import CacheMixin
->>>>>>> 549f5534
+from .._utils.cache_mixin import CacheMixin, cache
 
 
 def _to_nifti(X, affine):
@@ -44,14 +39,14 @@
     if verbose > 0:
         print "[%s.transform] Loading data from %s" % (
             class_name,
-            utils._repr_niimgs(niimgs)[:200])
+            _utils._repr_niimgs(niimgs)[:200])
 
     # If we have a string (filename), we won't need to copy, as
     # there will be no side effect
     if isinstance(niimgs, basestring):
         copy = False
 
-    niimgs = utils.check_niimgs(niimgs)
+    niimgs = _utils.check_niimgs(niimgs)
 
     # Resampling: allows the user to change the affine, the shape or both
     if verbose > 1:
@@ -121,7 +116,6 @@
                 "You must call fit() before calling transform()."
                 % self.__class__.__name__)
 
-<<<<<<< HEAD
         data, affine = \
             self._cache(_prepare_niimgs, memory_level=1)(
                 niimgs, self.mask_img_,
@@ -135,73 +129,7 @@
             )
 
         self.affine_ = affine
-=======
-        # Load data (if filenames are given, load them)
-        if self.verbose > 0:
-            print "[%s.transform] Loading data from %s" % (
-                self.__class__.__name__,
-                _utils._repr_niimgs(niimgs)[:200])
 
-        # If we have a string (filename), we won't need to copy, as
-        # there will be no side effect
-        if isinstance(niimgs, basestring):
-            copy = False
-
-        niimgs = _utils.check_niimgs(niimgs)
-
-        # Resampling: allows the user to change the affine, the shape or both
-        if self.verbose > 1:
-            print "[%s.transform] Resampling" % self.__class__.__name__
-        niimgs = self._cache(resampling.resample_img, memory_level=2)(
-            niimgs,
-            target_affine=self.target_affine,
-            target_shape=self.target_shape,
-            copy=copy)
-
-        # Get series from data with optional smoothing
-        if self.verbose > 1:
-            print "[%s.transform] Masking and smoothing" \
-                % self.__class__.__name__
-        data = masking.apply_mask(niimgs, self.mask_img_,
-                                  smoothing_fwhm=self.smoothing_fwhm)
-
-        # Temporal
-        # ========
-        # Detrending (optional)
-        # Filtering
-        # Confounds removing (from csv file or numpy array)
-        # Normalizing
-
-        if self.verbose > 1:
-            print "[%s.transform] Cleaning signal" % self.__class__.__name__
-        if sessions is None:
-            data = self._cache(signal.clean, memory_level=2)(
-                data,
-                confounds=confounds, low_pass=self.low_pass,
-                high_pass=self.high_pass, t_r=self.t_r,
-                detrend=self.detrend,
-                standardize=self.standardize)
-        else:
-            for s in np.unique(sessions):
-                if confounds is not None:
-                    confounds = confounds[sessions == s]
-                data[:, sessions == s] = self._cache(signal.clean,
-                                                    memory_level=2)(
-                    data[:, sessions == s],
-                    confounds=confounds,
-                    low_pass=self.low_pass,
-                    high_pass=self.high_pass, t_r=self.t_r,
-                    detrend=self.detrend,
-                    standardize=self.standardize)
-
-        # For _later_: missing value removal or imputing of missing data
-        # (i.e. we want to get rid of NaNs, if smoothing must be done
-        # earlier)
-        # Optionally: 'doctor_nan', remove voxels with NaNs, other option
-        # for later: some form of imputation
-
-        self.affine_ = niimgs.get_affine()
->>>>>>> 549f5534
         return data
 
     def fit_transform(self, X, y=None, confounds=None, **fit_params):

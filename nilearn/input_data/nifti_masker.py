"""
Transformer used to apply basic transformations on MRI data.
"""
# Author: Gael Varoquaux, Alexandre Abraham
# License: simplified BSD

import warnings
from sklearn.externals.joblib import Memory

from .. import masking
from .. import image
from .. import _utils
from .._utils import CacheMixin
from .base_masker import BaseMasker


class NiftiMasker(BaseMasker, CacheMixin):
    """Nifti data loader with preprocessing

    Parameters
    ----------
    mask_img : filename or NiImage, optional
        Mask of the data. If not given, a mask is computed in the fit step.
        Optional parameters (mask_args and mask_strategy) can be set to
        fine tune the mask extraction.

    sessions : numpy array, optional
        Add a session level to the preprocessing. Each session will be
        detrended independently. Must be a 1D array of n_samples elements.

    smoothing_fwhm : float, optional
        If smoothing_fwhm is not None, it gives the full-width half maximum in
        millimeters of the spatial smoothing to apply to the signal.

    standardize : boolean, optional
        If standardize is True, the time-series are centered and normed:
        their mean is put to 0 and their variance to 1 in the time dimension.

    detrend : boolean, optional
        This parameter is passed to signal.clean. Please see the related
        documentation for details

    low_pass : False or float, optional
        This parameter is passed to signal.clean. Please see the related
        documentation for details

    high_pass : False or float, optional
        This parameter is passed to signal.clean. Please see the related
        documentation for details

    t_r : float, optional
        This parameter is passed to signal.clean. Please see the related
        documentation for details

    target_affine : 3x3 or 4x4 matrix, optional
        This parameter is passed to image.resample_img. Please see the
        related documentation for details.

    target_shape : 3-tuple of integers, optional
        This parameter is passed to image.resample_img. Please see the
        related documentation for details.

    mask_strategy: {'background' or 'epi'}, optional
        The strategy used to compute the mask: use 'background' if your
        images present a clear homogeneous background, and 'epi' if they
        are raw EPI images. Depending on this value, the mask will be
        computed from masking.compute_background_mask or
        masking.compute_epi_mask. Default is 'background'.

    mask_args : dict, optional
        If mask is None, these are additional parameters passed to
        masking.compute_background_mask or masking.compute_epi_mask
        to fine-tune mask computation. Please see the related documentation
        for details.

    memory : instance of joblib.Memory or string
        Used to cache the masking process.
        By default, no caching is done. If a string is given, it is the
        path to the caching directory.

    memory_level : integer, optional
        Rough estimator of the amount of memory used by caching. Higher value
        means more memory for caching.

    verbose : integer, optional
        Indicate the level of verbosity. By default, nothing is printed

    Attributes
    ----------

    `mask_img_` : Nifti like image
        The mask of the data. If no mask was given at masker creation, contains
        the automatically computed mask.

    `affine_` : 4x4 numpy array
        Affine of the transformed NiImages.

    See also
    --------
    nilearn.masking.compute_background_mask
    nilearn.masking.compute_epi_mask
    nilearn.image.resample_img
    nilearn.masking.apply_mask
    nilearn.signal.clean
    """
    def __init__(self, mask_img=None, sessions=None, smoothing_fwhm=None,
                 standardize=False, detrend=False,
                 low_pass=None, high_pass=None, t_r=None,
                 target_affine=None, target_shape=None,
                 mask_strategy='background',
                 mask_args=None,
                 memory_level=1, memory=Memory(cachedir=None),
                 verbose=0
                 ):
        # Mask is provided or computed
        self.mask_img = mask_img

        self.sessions = sessions
        self.smoothing_fwhm = smoothing_fwhm
        self.standardize = standardize
        self.detrend = detrend
        self.low_pass = low_pass
        self.high_pass = high_pass
        self.t_r = t_r
        self.target_affine = target_affine
        self.target_shape = target_shape
        self.mask_strategy = mask_strategy
        self.mask_args = mask_args

        self.memory = memory
        self.memory_level = memory_level
        self.verbose = verbose

    def fit(self, niimgs=None, y=None):
        """Compute the mask corresponding to the data

        Parameters
        ----------
        niimgs: list of filenames or NiImages
            Data on which the mask must be calculated. If this is a list,
            the affine is considered the same for all.
        """
        # y=None is for scikit-learn compatibility (unused here).

        # Load data (if filenames are given, load them)
        if self.verbose > 0:
            print "[%s.fit] Loading data from %s" % (
                            self.__class__.__name__,
                            _utils._repr_niimgs(niimgs)[:200])

        # Compute the mask if not given by the user
        if self.mask_img is None:
            mask_args = (self.mask_args if self.mask_args is not None
                         else {})
            if self.mask_strategy == 'background':
                compute_mask = masking.compute_background_mask
            elif self.mask_strategy == 'epi':
                compute_mask = masking.compute_epi_mask
            else:
                raise ValueError("Unknown value of mask_strategy '%s'. "
                    "Acceptable values are 'background' and 'epi'.")
            if self.verbose > 0:
                print "[%s.fit] Computing the mask" % self.__class__.__name__
            niimgs = _utils.check_niimgs(niimgs, accept_3d=True)
            self.mask_img_ = self._cache(compute_mask,
                              memory_level=1,
                              ignore=['verbose'])(
                niimgs,
                verbose=(self.verbose - 1),
                **mask_args)
        else:
<<<<<<< HEAD
            if niimgs is not None:
                warnings.warn('[%s.fit] Generation of a mask has been'
                             ' requested (niimgs != None) while a mask has'
                             ' been provided at masker creation. Given mask'
                             ' will be used.' % self.__class__.__name__)
            self.mask_img_ = _utils.check_niimg(self.mask_img,
                                                ensure_3d=True)
=======
            self.mask_img_ = _utils.check_niimg(self.mask)
>>>>>>> 2220ef1d

        # If resampling is requested, resample also the mask
        # Resampling: allows the user to change the affine, the shape or both
        if self.verbose > 0:
            print "[%s.fit] Resampling mask" % self.__class__.__name__
        self.mask_img_ = self._cache(image.resample_img, memory_level=1)(
            self.mask_img_,
            target_affine=self.target_affine,
            target_shape=self.target_shape,
            copy=False)
        if self.target_affine is not None:
            self.affine_ = self.target_affine
        else:
            self.affine_ = self.mask_img_.get_affine()
        # Load data in memory
        self.mask_img_.get_data()
        if self.verbose > 10:
            print "[%s.fit] Finished fit" % self.__class__.__name__
        return self

    def transform(self, niimgs, confounds=None):
        """ Apply mask, spatial and temporal preprocessing

        Parameters
        ----------
        niimgs: nifti like images
            Data to be preprocessed

        confounds: CSV file path or 2D matrix
            This parameter is passed to nilearn.signal.clean. Please see the
            related documentation for details
        """
        return self.transform_single_niimgs(
            niimgs, confounds)<|MERGE_RESOLUTION|>--- conflicted
+++ resolved
@@ -169,17 +169,8 @@
                 verbose=(self.verbose - 1),
                 **mask_args)
         else:
-<<<<<<< HEAD
-            if niimgs is not None:
-                warnings.warn('[%s.fit] Generation of a mask has been'
-                             ' requested (niimgs != None) while a mask has'
-                             ' been provided at masker creation. Given mask'
-                             ' will be used.' % self.__class__.__name__)
             self.mask_img_ = _utils.check_niimg(self.mask_img,
                                                 ensure_3d=True)
-=======
-            self.mask_img_ = _utils.check_niimg(self.mask)
->>>>>>> 2220ef1d
 
         # If resampling is requested, resample also the mask
         # Resampling: allows the user to change the affine, the shape or both
